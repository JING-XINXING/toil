--- conflicted
+++ resolved
@@ -14,17 +14,13 @@
 from jobTree.src.stack import Stack
 from jobTree.src.job import Job
 from jobTree.jobStores.fileJobStore import FileJobStore
-<<<<<<< HEAD
-from jobTree.src.common import createJobTree
+from jobTree.src.common import setupJobTree
 from test import JobTreeTest
-=======
-from jobTree.src.common import setupJobTree
->>>>>>> a3d65fc8
 
 
 class TestCase(JobTreeTest):
 
-    def setUp( self ):
+    def setUp(self):
         super( TestCase, self ).setUp( )
         self.testJobTree = os.path.join(os.getcwd(), "testJobDir")
         parser = OptionParser()
@@ -33,8 +29,8 @@
         options.jobTree = self.testJobTree
         config, batchSystem, jobStore, jobTreeState = setupJobTree(options)
         self.jobStore = jobStore
-
-    def tearDown( self ):
+        
+    def tearDown(self):
         super( TestCase, self ).tearDown( )
         system("rm -rf %s" % self.testJobTree)
     
