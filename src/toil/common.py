#Copyright (C) 2011 by Benedict Paten (benedictpaten@gmail.com)
#
#Permission is hereby granted, free of charge, to any person obtaining a copy
#of this software and associated documentation files (the "Software"), to deal
#in the Software without restriction, including without limitation the rights
#to use, copy, modify, merge, publish, distribute, sublicense, and/or sell
#copies of the Software, and to permit persons to whom the Software is
#furnished to do so, subject to the following conditions:
#
#The above copyright notice and this permission notice shall be included in
#all copies or substantial portions of the Software.
#
#THE SOFTWARE IS PROVIDED "AS IS", WITHOUT WARRANTY OF ANY KIND, EXPRESS OR
#IMPLIED, INCLUDING BUT NOT LIMITED TO THE WARRANTIES OF MERCHANTABILITY,
#FITNESS FOR A PARTICULAR PURPOSE AND NONINFRINGEMENT. IN NO EVENT SHALL THE
#AUTHORS OR COPYRIGHT HOLDERS BE LIABLE FOR ANY CLAIM, DAMAGES OR OTHER
#LIABILITY, WHETHER IN AN ACTION OF CONTRACT, TORT OR OTHERWISE, ARISING FROM, 
#OUT OF OR IN CONNECTION WITH THE SOFTWARE OR THE USE OR OTHER DEALINGS IN
#THE SOFTWARE.
from contextlib import contextmanager
import logging
import os
from subprocess import CalledProcessError
import sys
import xml.etree.cElementTree as ET
import cPickle
from argparse import ArgumentParser
from optparse import OptionContainer, OptionGroup

from toil.lib.bioio import addLoggingOptions, getLogLevelString, system, absSymPath
from toil.batchSystems.parasol import ParasolBatchSystem
from toil.batchSystems.gridengine import GridengineBatchSystem
from toil.batchSystems.singleMachine import SingleMachineBatchSystem
from toil.batchSystems.combinedBatchSystem import CombinedBatchSystem
from toil.batchSystems.lsf import LSFBatchSystem

logger = logging.getLogger( __name__ )

def gridEngineIsInstalled():
    """
    Returns True if grid-engine is installed, else False.
    """
    try:
        return system("qstat -help") == 0
    except CalledProcessError:
        return False


def parasolIsInstalled():
    """
    Returns True if parasol is installed, else False.
    """
    try:
        return system("parasol status") == 0
    except CalledProcessError:
        return False


####
#Little functions to specify the location of files in the toil dir
####

def toilPackageDirPath():
    """
    Returns the absolute path of the directory that corresponds to the top-level toil package. The return value is
    guaranteed to end in '/toil'.
    """
    import toil.jobWrapper

    result = os.path.dirname(absSymPath(toil.jobWrapper.__file__))
    assert result.endswith('/toil')
    return result


def _addOptions(addGroupFn, defaultStr):
    #
    #Core options
    #
    addOptionFn = addGroupFn("toil core options", "Options to specify the \
    location of the toil and turn on stats collation about the performance of jobs.")
    #TODO - specify how this works when path is AWS
    addOptionFn("--toil", dest="toil", default="./toil",
                      help=("Store in which to place job management files \
                      and the global accessed temporary files"
                            "(If this is a file path this needs to be globally accessible "
                            "by all machines running jobs).\n"
                            "If the store already exists and restart is false an"
                            " ExistingJobStoreException exception will be thrown."
                            " The default=%s" % defaultStr))
    #TODO - specify what the default is (is it the value of the TMPDIR variable) / specify what happens when this is not set
    addOptionFn("--workDir", dest="workDir", default=None,
                help="Absolute path to directory where temporary files generated during the Toil run should be placed. "
                     "Default is determined by environmental variables (TMPDIR, TEMP, TMP) via mkdtemp")
    addOptionFn("--stats", dest="stats", action="store_true", default=False,
<<<<<<< HEAD
                      help="Records statistics about the batchjob-tree to be used by toilStats. default=%s" % defaultStr)
    
    #
    #Restarting the workflow options
    #
    addOptionFn = addGroupFn("toil options for restarting an existing workflow",
                             "Allows the restart of an existing workflow")
    addOptionFn("--restart", dest="restart", default=False, action="store_true",
                help="If --restart is specified then will attempt to restart existing workflow " 
                "at the location pointed to by the --toil option. Will raise an exception if the workflow does not exist")
    addOptionFn("--useExistingOptions", dest="useExistingOptions", default=False, action="store_true",
                help="If restarting an existing workflow this option will use the options used during "
                "the previous run. Other options specified will be ignored (e.g. logging, batch system, etc.).")
    
    #
    #Batch system options
    #
=======
                      help="Records statistics about the job-tree to be used by toilStats. default=%s" % defaultStr)

>>>>>>> 9782ef43
    addOptionFn = addGroupFn("toil options for specifying the batch system",
                             "Allows the specification of the batch system, and arguments to the batch system/big batch system (see below).")
    addOptionFn("--batchSystem", dest="batchSystem", default="singleMachine", #detectQueueSystem(),
                      help=("The type of batch system to run the job(s) with, currently can be "
                            "'singleMachine'/'parasol'/'acidTest'/'gridEngine'/'lsf/mesos/badmesos'. default=%s" % defaultStr))
    #TODO - what the fuck is this?
    addOptionFn("--scale", dest="scale", default=1,
                help=("A scaling factor to change the value of all submitted tasks's submitted cpu. "
                      "Used in singleMachine batch system. default=%s" % defaultStr))
    addOptionFn("--masterIP", dest="masterIP", default='127.0.0.1:5050',
                help=("The master node's ip and port number. Used in mesos batch system. default=%s" % defaultStr))
    addOptionFn("--parasolCommand", dest="parasolCommand", default="parasol",
                      help="The command to run the parasol program default=%s" % defaultStr)

    #
    #Resource requirements
    #
    addOptionFn = addGroupFn("toil options for cpu/memory requirements",
                             "The options to specify default cpu/memory requirements (if not specified by the jobs themselves), and to limit the total amount of memory/cpu requested from the batch system.")
    #TODO - allow memory to be specified in other units, e.g. megabytes, gigabytes, etc.
    addOptionFn("--defaultMemory", dest="defaultMemory", default=2147483648,
                      help=("The default amount of memory to request for a job (in bytes), "
                            "by default is 2^31 = 2 gigabytes, default=%s" % defaultStr))
    #TODO - change "Cpus" to "cores" through out.
    addOptionFn("--defaultCpu", dest="defaultCpu", default=1,
                      help="The number of cpus to dedicate a job. default=%s" % defaultStr)
    addOptionFn("--defaultDisk", dest="defaultDisk", default=2147483648,
<<<<<<< HEAD
                      help="The amount of disk space to dedicate a batchjob (in bytes). default=%s" % defaultStr)
    #TODO - change "Cpus" to "cores" through out.
=======
                      help="The amount of disk space to dedicate a job (in bytes). default=%s" % defaultStr)
>>>>>>> 9782ef43
    addOptionFn("--maxCpus", dest="maxCpus", default=sys.maxint,
                      help=("The maximum number of cpus to request from the batch system at any "
                            "one time. default=%s" % defaultStr))
    addOptionFn("--maxMemory", dest="maxMemory", default=sys.maxint,
                      help=("The maximum amount of memory to request from the batch \
                      system at any one time. default=%s" % defaultStr))
    addOptionFn("--maxDisk", dest="maxDisk", default=sys.maxint,
                      help=("The maximum amount of disk space to request from the batch \
                      system at any one time. default=%s" % defaultStr))

    #
    #Retrying/rescuing jobs
    #
    addOptionFn = addGroupFn("toil options for rescuing/killing/restarting jobs", \
            "The options for jobs that either run too long/fail or get lost \
            (some batch systems have issues!)")
    addOptionFn("--retryCount", dest="retryCount", default=0,
                      help=("Number of times to retry a failing job before giving up and "
                            "labeling job failed. default=%s" % defaultStr))
    addOptionFn("--maxJobDuration", dest="maxJobDuration", default=str(sys.maxint),
                      help=("Maximum runtime of a job (in seconds) before we kill it "
                            "(this is a lower bound, and the actual time before killing "
                            "the job may be longer). default=%s" % defaultStr))
    addOptionFn("--rescueJobsFrequency", dest="rescueJobsFrequency",
                      help=("Period of time to wait (in seconds) between checking for "
                            "missing/overlong jobs, that is jobs which get lost by the batch system. Expert parameter. (default is set by the batch system)"))

    #TODO - remove this crap
    addOptionFn = addGroupFn("toil big batch system options",
                             "toil can employ a secondary batch system for running large memory/cpu jobs using the following arguments:")
    addOptionFn("--bigBatchSystem", dest="bigBatchSystem", default=None, #detectQueueSystem(),
                      help=("The batch system to run for jobs with larger memory/cpus requests, currently can be "
                            "'singleMachine'/'parasol'/'acidTest'/'gridEngine'. default=%s" % defaultStr))
    addOptionFn("--bigMemoryThreshold", dest="bigMemoryThreshold", default=sys.maxint, #detectQueueSystem(),
                      help=("The memory threshold above which to submit to the big queue. default=%s" % defaultStr))
    addOptionFn("--bigCpuThreshold", dest="bigCpuThreshold", default=sys.maxint, #detectQueueSystem(),
                      help=("The cpu threshold above which to submit to the big queue. default=%s" % defaultStr))
    addOptionFn("--bigMaxCpus", dest="bigMaxCpus", default=sys.maxint,
                      help=("The maximum number of big batch system cpus to allow at "
                            "one time on the big queue. default=%s" % defaultStr))
    addOptionFn("--bigMaxMemory", dest="bigMaxMemory", default=sys.maxint,
                      help=("The maximum amount of memory to request from the big batch system at any one time. "
                      "default=%s" % defaultStr))

    #
    #Misc options
    #
    addOptionFn = addGroupFn("toil miscellaneous options", "Miscellaneous options")
    addOptionFn("--maxLogFileSize", dest="maxLogFileSize", default=50120,
                      help=("The maximum size of a job log file to keep (in bytes), log files larger "
                            "than this will be truncated to the last X bytes. Default is 50 "
                            "kilobytes, default=%s" % defaultStr))

def addOptions(parser):
    """
    Adds toil options to a parser object, either optparse or argparse.
    """
    # Wrapper function that allows toil to be used with both the optparse and
    # argparse option parsing modules
    addLoggingOptions(parser) # This adds the logging stuff.
    if isinstance(parser, OptionContainer):
        def addGroup(headingString, bodyString):
            group = OptionGroup(parser, headingString, bodyString)
            parser.add_option_group(group)
            return group.add_option

        _addOptions(addGroup, "%default")
        #parser.add_option_group(group)
    elif isinstance(parser, ArgumentParser):
        def addGroup(headingString, bodyString):
            return parser.add_argument_group(headingString, bodyString).add_argument

        _addOptions(addGroup, "%(default)s")
    else:
        raise RuntimeError("Unanticipated class passed to addOptions(), %s. Expecting "
                           "Either optparse.OptionParser or argparse.ArgumentParser" % parser.__class__)


def verifyToilOptions(options):
    """ 
    verifyToilOptions() returns None if all necessary values
    are present in options, otherwise it raises an error.
    It can also serve to validate the values of the options.
    """
    required = ['logLevel', 'batchSystem', 'toil']
    for r in required:
        if r not in vars(options):
            raise RuntimeError("Error, there is a missing option (%s), "
                               "did you remember to call Job.addToilOptions()?" % r)
    if options.toil is None:
        raise RuntimeError("Specify --toil")


def createConfig(options):
    """
    Creates a config object from the options object.
    
    TODO: Make the config object a proper class
    """
    logger.info("Starting to create the toil setup for the first time")
    config = ET.Element("config")
    config.attrib["log_level"] = getLogLevelString()
    config.attrib["master_ip"] = options.masterIP
    config.attrib["job_store"] = os.path.abspath(options.toil) if options.toil.startswith('.') else options.toil
    config.attrib["parasol_command"] = options.parasolCommand
    config.attrib["try_count"] = str(int(options.retryCount) + 1)
    config.attrib["max_job_duration"] = str(float(options.maxJobDuration))
    config.attrib["batch_system"] = options.batchSystem
    config.attrib["max_log_file_size"] = str(int(options.maxLogFileSize))
    config.attrib["default_memory"] = str(int(options.defaultMemory))
    config.attrib["default_cpu"] = str(int(options.defaultCpu))
    config.attrib["default_disk"] = str(int(options.defaultDisk))
    config.attrib["max_cpus"] = str(int(options.maxCpus))
    config.attrib["max_memory"] = str(int(options.maxMemory))
    config.attrib["max_disk"] = str(int(options.maxDisk))
    config.attrib["scale"] = str(float(options.scale))
    if options.bigBatchSystem is not None:
        config.attrib["big_batch_system"] = options.bigBatchSystem
        config.attrib["big_memory_threshold"] = str(int(options.bigMemoryThreshold))
        config.attrib["big_cpu_threshold"] = str(int(options.bigCpuThreshold))
        config.attrib["big_max_cpus"] = str(int(options.bigMaxCpus))
        config.attrib["big_max_memory"] = str(int(options.bigMaxMemory))
    if options.stats:
        config.attrib["stats"] = ""
    if options.workDir:
        config.attrib["work_dir"] = options.workDir
    return config


def loadBatchSystem(config):
    """
    Load the configured batch system class, instantiate it and return the instance.
    """
    batchSystemClass, kwargs = loadBatchSystemClass(config)
    return createBatchSystem(config, batchSystemClass, kwargs)


def loadBatchSystemClass(config, key="batch_system"):
    """
    Returns a pair containing the concrete batch system class and a dictionary of keyword arguments to be passed to
    the constructor of that class.

    :param config: the current configuration
    :param key: the name of the configuration attribute that holds the configured batch system name
    """
    batchSystemName = config.attrib[key]
    kwargs = dict(config=config,
                  maxCpus=int(config.attrib['max_cpus']),
                  maxMemory=int(config.attrib['max_memory']),
                  maxDisk=int(config.attrib['max_disk']))
    if batchSystemName == 'parasol':
        batchSystemClass = ParasolBatchSystem
        logger.info('Using the parasol batch system')
    elif batchSystemName == 'single_machine' or batchSystemName == 'singleMachine':
        batchSystemClass = SingleMachineBatchSystem
        logger.info('Using the single machine batch system')
    elif batchSystemName == 'gridengine' or batchSystemName == 'gridEngine':
        batchSystemClass = GridengineBatchSystem
        logger.info('Using the grid engine machine batch system')
    elif batchSystemName == 'acid_test' or batchSystemName == 'acidTest':
        # The chance that a job does not complete after 32 goes in one in 4 billion, so you need a lot of jobs
        # before this becomes probable
        config.attrib['try_count'] = str(32)
        batchSystemClass = SingleMachineBatchSystem
        kwargs['badWorker'] = True
    elif batchSystemName == 'lsf' or batchSystemName == 'LSF':
        batchSystemClass = LSFBatchSystem
        logger.info('Using the lsf batch system')
    elif batchSystemName == 'mesos' or batchSystemName == 'Mesos':
        from toil.batchSystems.mesos.batchSystem import MesosBatchSystem
        batchSystemClass = MesosBatchSystem
        kwargs["masterIP"] = config.attrib["master_ip"]
        logger.info('Using the mesos batch system')
    elif batchSystemName == 'badmesos' or batchSystemName == 'badMesos':
        from toil.batchSystems.mesos.batchSystem import MesosBatchSystem
        batchSystemClass = MesosBatchSystem
        kwargs["masterIP"] = config.attrib["master_ip"]
        kwargs['useBadExecutor'] = True
        logger.info('Using the mesos batch system')
    else:
        raise RuntimeError('Unrecognised batch system: %s' % batchSystemName)
    return batchSystemClass, kwargs


def createBatchSystem(config, batchSystemClass, kwargs):
    """
    Returns an instance of the given batch system class, or if a big batch system is configured, a batch system
    instance that combines the given class with the configured big batch system.

    :param config: the current configuration
    :param batchSystemClass: the class to be instantiated
    :param args: a list of arguments to be passed to the given class' constructor
    :param kwargs: a list of keyword arguments to be passed to the given class' constructor
    """
    batchSystem = batchSystemClass(**kwargs)
    if "big_batch_system" in config.attrib:
        bigBatchSystemClass, kwargs = loadBatchSystemClass(config, key="big_batch_system")
        bigMemoryThreshold = int(config.attrib["big_memory_threshold"])
        bigCpuThreshold = int(config.attrib["big_cpu_threshold"])
        kwargs['maxCpus'] = int(config.attrib["big_max_cpus"])
        kwargs['maxMemory'] = int(config.attrib["big_max_memory"])
        bigBatchSystem = bigBatchSystemClass(**kwargs)
        # noinspection PyUnusedLocal
        def batchSystemChoiceFn(command, memory, cpu):
            return memory <= bigMemoryThreshold and cpu <= bigCpuThreshold

        batchSystem = CombinedBatchSystem(config,
                                          batchSystem1=batchSystem,
                                          batchSystem2=bigBatchSystem,
                                          batchSystemChoiceFn=batchSystemChoiceFn)
    return batchSystem


def addBatchSystemConfigOptions(config, batchSystemClass, options):
    """
    Adds configurations options to the config derived from the decision about the batch system.
    """
    #Set the parameters determining the polling frequency of the system.  
    config.attrib["rescue_jobs_frequency"] = str(float(
        batchSystemClass.getRescueBatchJobFrequency()
        if options.rescueJobsFrequency is None
        else options.rescueJobsFrequency))


def loadJobStore( jobStoreString, config=None, create=False ):
    """
    Loads a jobStore.

    :param jobStoreString: see exception message below
    :param config: see AbstractJobStore.__init__
    :param create: Should be True if the jobStore is to be created, else False.
    :return: an instance of a concrete subclass of AbstractJobStore
    :rtype : jobStores.abstractJobStore.AbstractJobStore  
    """
    if jobStoreString[ 0 ] in '/.':
        jobStoreString = 'file:' + jobStoreString

    try:
        jobStoreName, jobStoreArgs = jobStoreString.split( ':', 1 )
    except ValueError:
        raise RuntimeError(
            'Job store string must either be a path starting in . or / or a contain at least one '
            'colon separating the name of the job store implementation from an initialization '
            'string specific to that job store. If a path starting in . or / is passed, the file '
            'job store will be used for backwards compatibility.' )

    if jobStoreName == 'file':
        from toil.jobStores.fileJobStore import FileJobStore
        return FileJobStore( jobStoreArgs, config=config, create=create )
    elif jobStoreName == 'aws':
        from toil.jobStores.awsJobStore import AWSJobStore
        region, namePrefix = jobStoreArgs.split( ':', 1 )
        return AWSJobStore( region, namePrefix, config=config, create=create )
    else:
        raise RuntimeError( "Unknown job store implementation '%s'" % jobStoreName )


def serialiseEnvironment(jobStore):
    """
    Puts the environment in a globally accessible pickle file.
    """
    #Dump out the environment of this process in the environment pickle file.
    with jobStore.writeSharedFileStream("environment.pickle") as fileHandle:
        cPickle.dump(os.environ, fileHandle)
    logger.info("Written the environment for the jobs to the environment file")


@contextmanager
def setupToil(options, userScript=None, create=False):
    """
    Creates the data-structures needed for running a toil.

    :type userScript: toil.resource.ModuleDescriptor
    :param create: If create is True the workflow will be created for the first time
    else it will be reloaded
    """
    if create == True or options.useExistingOptions:
        #Creating the config object
        verifyToilOptions(options)
        config = createConfig(options)
        batchSystemClass, kwargs = loadBatchSystemClass(config)
        addBatchSystemConfigOptions(config, batchSystemClass, options)
        #Load the jobStore
        jobStore = loadJobStore(config.attrib["job_store"], config=config, create=create)
    else:
        #Reload the workflow
        jobStore = loadJobStore(options.toil, create=False)
        config = jobStore.config
        batchSystemClass, kwargs = loadBatchSystemClass(config)
    
    if (userScript is not None
        and not userScript.belongsToToil
        and batchSystemClass.supportsHotDeployment()):
        kwargs['userScript'] = userScript.saveAsResourceTo(jobStore)
        # TODO: toil distribution
    batchSystem = createBatchSystem(config, batchSystemClass, kwargs)
    try:
        serialiseEnvironment(jobStore)
        yield (config, batchSystem, jobStore)
    finally:
        batchSystem.shutdown()<|MERGE_RESOLUTION|>--- conflicted
+++ resolved
@@ -92,9 +92,8 @@
                 help="Absolute path to directory where temporary files generated during the Toil run should be placed. "
                      "Default is determined by environmental variables (TMPDIR, TEMP, TMP) via mkdtemp")
     addOptionFn("--stats", dest="stats", action="store_true", default=False,
-<<<<<<< HEAD
-                      help="Records statistics about the batchjob-tree to be used by toilStats. default=%s" % defaultStr)
-    
+                      help="Records statistics about the job-tree to be used by toilStats. default=%s" % defaultStr)
+
     #
     #Restarting the workflow options
     #
@@ -110,10 +109,6 @@
     #
     #Batch system options
     #
-=======
-                      help="Records statistics about the job-tree to be used by toilStats. default=%s" % defaultStr)
-
->>>>>>> 9782ef43
     addOptionFn = addGroupFn("toil options for specifying the batch system",
                              "Allows the specification of the batch system, and arguments to the batch system/big batch system (see below).")
     addOptionFn("--batchSystem", dest="batchSystem", default="singleMachine", #detectQueueSystem(),
@@ -141,12 +136,8 @@
     addOptionFn("--defaultCpu", dest="defaultCpu", default=1,
                       help="The number of cpus to dedicate a job. default=%s" % defaultStr)
     addOptionFn("--defaultDisk", dest="defaultDisk", default=2147483648,
-<<<<<<< HEAD
-                      help="The amount of disk space to dedicate a batchjob (in bytes). default=%s" % defaultStr)
+                      help="The amount of disk space to dedicate a job (in bytes). default=%s" % defaultStr)
     #TODO - change "Cpus" to "cores" through out.
-=======
-                      help="The amount of disk space to dedicate a job (in bytes). default=%s" % defaultStr)
->>>>>>> 9782ef43
     addOptionFn("--maxCpus", dest="maxCpus", default=sys.maxint,
                       help=("The maximum number of cpus to request from the batch system at any "
                             "one time. default=%s" % defaultStr))
@@ -379,7 +370,7 @@
     :param config: see AbstractJobStore.__init__
     :param create: Should be True if the jobStore is to be created, else False.
     :return: an instance of a concrete subclass of AbstractJobStore
-    :rtype : jobStores.abstractJobStore.AbstractJobStore  
+    :rtype : jobStores.abstractJobStore.AbstractJobStore
     """
     if jobStoreString[ 0 ] in '/.':
         jobStoreString = 'file:' + jobStoreString
@@ -425,10 +416,10 @@
     """
     if create == True or options.useExistingOptions:
         #Creating the config object
-        verifyToilOptions(options)
-        config = createConfig(options)
-        batchSystemClass, kwargs = loadBatchSystemClass(config)
-        addBatchSystemConfigOptions(config, batchSystemClass, options)
+    verifyToilOptions(options)
+    config = createConfig(options)
+    batchSystemClass, kwargs = loadBatchSystemClass(config)
+    addBatchSystemConfigOptions(config, batchSystemClass, options)
         #Load the jobStore
         jobStore = loadJobStore(config.attrib["job_store"], config=config, create=create)
     else:
