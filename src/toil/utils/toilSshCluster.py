# Copyright (C) 2015-2021 Regents of the University of California
#
# Licensed under the Apache License, Version 2.0 (the "License");
# you may not use this file except in compliance with the License.
# You may obtain a copy of the License at
#
#     http://www.apache.org/licenses/LICENSE-2.0
#
# Unless required by applicable law or agreed to in writing, software
# distributed under the License is distributed on an "AS IS" BASIS,
# WITHOUT WARRANTIES OR CONDITIONS OF ANY KIND, either express or implied.
# See the License for the specific language governing permissions and
# limitations under the License.
"""SSH into the toil appliance container running on the leader of the cluster."""
import argparse
import logging
import sys

from toil.common import parser_with_common_options
from toil.provisioners import cluster_factory
from toil.statsAndLogging import set_logging_from_options

logger = logging.getLogger(__name__)


def main():
    parser = parser_with_common_options(provisioner_options=True, jobstore_option=False)
    parser.add_argument("--insecure", action='store_true',
                        help="Temporarily disable strict host key checking.")
    parser.add_argument("--sshOption", dest='sshOptions', default=[], action='append',
                        help="Pass an additional option to the SSH command.")
    parser.add_argument('args', nargs=argparse.REMAINDER)
<<<<<<< HEAD
    config = parseBasicOptions(parser)
    
    # Since we collect all the remaining argumkents at the end for a command to
    # run, it's easy to lose options.
    if len(config.args) > 0 and config.args[0].startswith('-'):
        logger.warning('Argument \'%s\' interpreted as a command to run '
                       'despite looking like an option.', config.args[0])
    
    cluster = clusterFactory(provisioner=config.provisioner,
                             clusterName=config.clusterName,
                             zone=config.zone)
    command = config.args if config.args else ['bash']
    cluster.getLeader().sshAppliance(*command, strict=not config.insecure, tty=sys.stdin.isatty(),
                                     sshOptions=config.sshOptions)
=======
    options = parser.parse_args()
    set_logging_from_options(options)
    cluster = cluster_factory(provisioner=options.provisioner,
                              clusterName=options.clusterName,
                              zone=options.zone)
    command = options.args if options.args else ['bash']
    cluster.getLeader().sshAppliance(*command, strict=not options.insecure, tty=sys.stdin.isatty(),
                                     sshOptions=options.sshOptions)
>>>>>>> 971813b9
<|MERGE_RESOLUTION|>--- conflicted
+++ resolved
@@ -30,28 +30,18 @@
     parser.add_argument("--sshOption", dest='sshOptions', default=[], action='append',
                         help="Pass an additional option to the SSH command.")
     parser.add_argument('args', nargs=argparse.REMAINDER)
-<<<<<<< HEAD
-    config = parseBasicOptions(parser)
+    options = parser.parse_args()
+    set_logging_from_options(options)
     
     # Since we collect all the remaining argumkents at the end for a command to
     # run, it's easy to lose options.
-    if len(config.args) > 0 and config.args[0].startswith('-'):
+    if len(options.args) > 0 and options.args[0].startswith('-'):
         logger.warning('Argument \'%s\' interpreted as a command to run '
-                       'despite looking like an option.', config.args[0])
+                       'despite looking like an option.', options.args[0])
     
-    cluster = clusterFactory(provisioner=config.provisioner,
-                             clusterName=config.clusterName,
-                             zone=config.zone)
-    command = config.args if config.args else ['bash']
-    cluster.getLeader().sshAppliance(*command, strict=not config.insecure, tty=sys.stdin.isatty(),
-                                     sshOptions=config.sshOptions)
-=======
-    options = parser.parse_args()
-    set_logging_from_options(options)
     cluster = cluster_factory(provisioner=options.provisioner,
                               clusterName=options.clusterName,
                               zone=options.zone)
     command = options.args if options.args else ['bash']
     cluster.getLeader().sshAppliance(*command, strict=not options.insecure, tty=sys.stdin.isatty(),
-                                     sshOptions=options.sshOptions)
->>>>>>> 971813b9
+                                     sshOptions=options.sshOptions)